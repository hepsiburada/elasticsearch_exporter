--- conflicted
+++ resolved
@@ -1,26 +1,28 @@
-# Elasticsearch Exporter
+# Elasticsearch Exporter [![Build Status](https://travis-ci.org/justwatchcom/elasticsearch_exporter.svg?branch=master)](https://travis-ci.org/justwatchcom/elasticsearch_exporter)
+[![Docker Pulls](https://img.shields.io/docker/pulls/justwatch/elasticsearch_exporter.svg?maxAge=604800)](https://hub.docker.com/r/justwatch/elasticsearch_exporter)
+[![Go Report Card](https://goreportcard.com/badge/github.com/justwatchcom/elasticsearch_exporter)](https://goreportcard.com/report/github.com/justwatchcom/elasticsearch_exporter)
+
 Prometheus exporter for various metrics about ElasticSearch, written in Go.
 
+### Installation
+
+For pre-built binaries please take a look at the releases.
+https://github.com/justwatchcom/elasticsearch_exporter/releases
+
 #### Docker
 
 ```bash
-<<<<<<< HEAD
-docker pull hepsiburada/elasticsearch_exporter:0.0.2
-docker run --rm -p 9108:9108 hepsiburada/elasticsearch_exporter:0.0.2
-=======
 docker pull justwatch/elasticsearch_exporter:1.0.2
 docker run --rm -p 9114:9114 justwatch/elasticsearch_exporter:1.0.2
->>>>>>> 81abc553
 ```
 
 Example `docker-compose.yml`:
 
 ```yaml
 elasticsearch_exporter:
-    image: hepsiburada/elasticsearch_exporter:0.0.2
+    image: justwatch/elasticsearch_exporter:1.0.2
     command:
      - '-es.uri=http://elasticsearch:9200'
-     - '-logs.uri=http://elasticsearch:9200'
     restart: always
     ports:
     - "127.0.0.1:9114:9114"
@@ -39,25 +41,6 @@
 elasticsearch_exporter --help
 ```
 
-<<<<<<< HEAD
-| Argument              | Description | Default     |
-| --------              | ----------- | ----------- |
-| es.uri                | Address (host and port) of the Elasticsearch node we should connect to. This could be a local node (`localhost:9200`, for instance), or the address of a remote Elasticsearch server. When basic auth is needed, specify as: `<proto>://<user>:<password>@<host>:<port>`. E.G., `http://admin:pass@localhost:9200`. | http://localhost:9200 |
-| logs.uri              | Address (host and port) of the Logs node we should connect to. This could be a local node (`localhost:9200`, for instance), or the address of a remote Logs server. When basic auth is needed, specify as: `<proto>://<user>:<password>@<host>:<port>`. E.G., `http://admin:pass@localhost:9200`. | http://localhost:9200 |
-| es.all                | If true, query stats for all nodes in the cluster, rather than just the node we connect to.                             | false |
-| es.indices            | If true, query stats for all indices in the cluster. | false |
-| es.shards             | If true, query stats for all indices in the cluster, including shard-level stats (implies `es.indices=true`). | false |
-| es.snapshots          | If true, query stats for the cluster snapshots. | false |
-| es.timeout            | Timeout for trying to get stats from Elasticsearch. (ex: 20s) | 5s |
-| es.ca                 | Path to PEM file that contains trusted Certificate Authorities for the Elasticsearch connection. | |
-| es.client-private-key | Path to PEM file that contains the private key for client auth when connecting to Elasticsearch. | |
-| es.client-cert        | Path to PEM file that contains the corresponding cert for the private key to connect to Elasticsearch. | |
-| es.ssl-skip-verify    | Skip SSL verification when connecting to Elasticsearch. | false |
-| web.listen-address    | Address to listen on for web interface and telemetry. | :9108 |
-| web.telemetry-path    | Path under which to expose metrics. | /metrics |
-| version               | Show version info on stdout and exit. | |
-
-=======
 | Argument                | Introduced in Version | Description | Default     |
 | --------                | --------------------- | ----------- | ----------- |
 | es.uri                  | 1.0.2                 | Address (host and port) of the Elasticsearch node we should connect to. This could be a local node (`localhost:9200`, for instance), or the address of a remote Elasticsearch server. When basic auth is needed, specify as: `<proto>://<user>:<password>@<host>:<port>`. E.G., `http://admin:pass@localhost:9200`. | http://localhost:9200 |
@@ -81,7 +64,6 @@
 For versions greater than `1.1.0rc1`, commandline parameters are specified with `--`. Also, all commandline parameters can be provided as environment variables. The environment variable name is derived from the parameter name
 by replacing `.` and `-` with `_` and upper-casing the parameter name.
  
->>>>>>> 81abc553
 ### Metrics
 
 |Name                                                                   |Type       |Cardinality  |Help
